#!/usr/bin/env bash
set -o errexit -o nounset -o pipefail; shopt -s nullglob
btrfs_path='/var/bocker';
function bocker_check() {
[[ "$1" == 'img' ]] && TYPE='image'
[[ "$1" == 'ps' ]] && TYPE='container'
[[ "$1" == '' ]] && TYPE='container or image'
if [[ "$2" == "$1"* ]]; then
	if btrfs subvolume list "$btrfs_path" | grep -qw "$2"; then
		return 0
	fi
fi
echo "No $TYPE named '$2' exists" && exit 1
}
function bocker_init() {
if [[ -d "$1" ]]; then
	uuid="img_$(shuf -i 10000-99999 -n 1)"
	btrfs subvolume create "$btrfs_path/$uuid" > /dev/null
	cp -rf --reflink=auto "$1"/* "$btrfs_path/$uuid" > /dev/null
	echo "Created: $uuid"
else
	echo "No directory named '$1' exists"
fi
}
function bocker_rm() {
bocker_check '' "$1"
btrfs subvolume delete "$btrfs_path/$1" > /dev/null
echo "Removed: $1"
}
function bocker_images() {
echo -e "IMAGE_ID"
for img in "$btrfs_path"/img_*; do
	basename "$img"
done
}
function bocker_ps() {
echo -e "CONTAINER_ID\t\tCOMMAND"
for ps in "$btrfs_path"/ps_*; do
	ps=$(basename "$ps")
	echo -e "$ps\t\t$(cat "$btrfs_path/$ps/$ps.cmd")"
done
}
function bocker_run() {
bocker_check 'img' "$1"
cmd=${@:2}
uuid="ps_$(shuf -i 10000-99999 -n 1)"
ip link add dev veth0_"$uuid" type veth peer name veth1_"$uuid"
ip link set dev veth0_"$uuid" up
ip link set veth0_"$uuid" master bridge0
ip netns add netns_"$uuid"
ip link set veth1_"$uuid" netns netns_"$uuid"
ip netns exec netns_"$uuid" ip link set dev lo up
ip netns exec netns_"$uuid" ip addr add 10.0.0.2/24 dev veth1_"$uuid"
ip netns exec netns_"$uuid" ip link set dev veth1_"$uuid" up
ip netns exec netns_"$uuid" ip route add default via 10.0.0.1
btrfs subvolume snapshot "$btrfs_path/$1" "$btrfs_path/$uuid" > /dev/null
echo 'nameserver 8.8.8.8' > "$btrfs_path/$uuid"/etc/resolv.conf
echo "$cmd" > "$btrfs_path/$uuid/$uuid.cmd"
ip netns exec netns_"$uuid" "unshare" -fp --mount-proc "chroot" \
	"$btrfs_path/$uuid" /bin/sh -c "/bin/mount -t proc proc /proc && $cmd" \
	2>&1 | tee "$btrfs_path/$uuid/$uuid.log" || true
ip link del dev veth0_"$uuid"
ip netns del netns_"$uuid"
}
function bocker_logs() {
bocker_check 'ps' "$1"
cat "$btrfs_path/$1/$1.log"
}
function bocker_commit() {
bocker_check 'ps' "$1" && bocker_check 'img' "$2" && bocker_rm "$2"
btrfs subvolume snapshot "$btrfs_path/$1" "$btrfs_path/$2" > /dev/null
echo "Created: $2"
}
<<<<<<< HEAD
function bocker_help() {
echo -e "Create an image: \n\t./bocker init <image_directory>\n"
echo -e "List images: \n\t./bocker images\n"
echo -e "Create a container: \n\t./bocker run <image_id> <command>\n"
echo -e "List containers: \n\t./bocker ps\n"
echo -e "View logs from a container: \n\t./bocker logs <container_id>\n"
echo -e "Delete an image or container: \n\t./bocker rm <image_or_container_id>"
exit 0
}
[[ -z "${1-}" ]] && bocker_help
case $1 in
	init|rm|images|ps|run|logs|commit) bocker_"$1" "${@:2}" ;;
	*) bocker_help ;;
=======
function HELP() {
sed -n "s/^.*#HELP\\s//p;" < $1 | sed "s/\\\\n/\n\t/g;s/$/\n/;s!BOCKER!${1/!/\\!}!g"
}
[[ -z "${1-}" ]] && HELP $0 && exit 0
case $1 in
	init) INIT "$2" ;; #HELP Create an image:\nBOCKER init <image_directory>
	images) IMAGES ;; #HELP List images:\nBOCKER images
	run) #HELP Create a container:\nBOCKER run <image_id> <command>
		IMAGE="$2"
		shift && shift
		RUN "$IMAGE" "$*"
		;;
	ps) PS ;; #HELP List containers:\nBOCKER ps
	logs) LOGS "$2" ;; #HELP View logs from a container:\nBOCKER logs <container_id>
	commit) COMMIT "$2" "$3" ;; #HELP Commit a container to the image:\nBOCKER commit <container_id> <image_id>
	rm)	RM "$2" ;; #HELP Delete an image or container:\nBOCKER rm <image_id or container_id>
	*) HELP $0 ;; #HELP Display this message:\nBOCKER help
>>>>>>> 3eaea7e4
esac<|MERGE_RESOLUTION|>--- conflicted
+++ resolved
@@ -12,7 +12,7 @@
 fi
 echo "No $TYPE named '$2' exists" && exit 1
 }
-function bocker_init() {
+function bocker_init() { #HELP Create an image:\nBOCKER init <image_directory>
 if [[ -d "$1" ]]; then
 	uuid="img_$(shuf -i 10000-99999 -n 1)"
 	btrfs subvolume create "$btrfs_path/$uuid" > /dev/null
@@ -22,25 +22,25 @@
 	echo "No directory named '$1' exists"
 fi
 }
-function bocker_rm() {
+function bocker_rm() { #HELP Delete an image or container:\nBOCKER rm <image_id or container_id>
 bocker_check '' "$1"
 btrfs subvolume delete "$btrfs_path/$1" > /dev/null
 echo "Removed: $1"
 }
-function bocker_images() {
+function bocker_images() { #HELP List images:\nBOCKER images
 echo -e "IMAGE_ID"
 for img in "$btrfs_path"/img_*; do
 	basename "$img"
 done
 }
-function bocker_ps() {
+function bocker_ps() { #HELP List containers:\nBOCKER ps
 echo -e "CONTAINER_ID\t\tCOMMAND"
 for ps in "$btrfs_path"/ps_*; do
 	ps=$(basename "$ps")
 	echo -e "$ps\t\t$(cat "$btrfs_path/$ps/$ps.cmd")"
 done
 }
-function bocker_run() {
+function bocker_run() { #HELP Create a container:\nBOCKER run <image_id> <command
 bocker_check 'img' "$1"
 cmd=${@:2}
 uuid="ps_$(shuf -i 10000-99999 -n 1)"
@@ -62,46 +62,20 @@
 ip link del dev veth0_"$uuid"
 ip netns del netns_"$uuid"
 }
-function bocker_logs() {
+function bocker_logs() { #HELP View logs from a container:\nBOCKER logs <container_id>
 bocker_check 'ps' "$1"
 cat "$btrfs_path/$1/$1.log"
 }
-function bocker_commit() {
+function bocker_commit() { #HELP Commit a container to an image:\nBOCKER commit <container_id> <image_id>
 bocker_check 'ps' "$1" && bocker_check 'img' "$2" && bocker_rm "$2"
 btrfs subvolume snapshot "$btrfs_path/$1" "$btrfs_path/$2" > /dev/null
 echo "Created: $2"
 }
-<<<<<<< HEAD
-function bocker_help() {
-echo -e "Create an image: \n\t./bocker init <image_directory>\n"
-echo -e "List images: \n\t./bocker images\n"
-echo -e "Create a container: \n\t./bocker run <image_id> <command>\n"
-echo -e "List containers: \n\t./bocker ps\n"
-echo -e "View logs from a container: \n\t./bocker logs <container_id>\n"
-echo -e "Delete an image or container: \n\t./bocker rm <image_or_container_id>"
-exit 0
+function bocker_help() { #HELP Display this message:\nBOCKER help
+sed -n "s/^.*#HELP\\s//p;" < "$1" | sed "s/\\\\n/\n\t/g;s/$/\n/;s!BOCKER!${1/!/\\!}!g"
 }
-[[ -z "${1-}" ]] && bocker_help
+[[ -z "${1-}" ]] && bocker_help "$0"
 case $1 in
 	init|rm|images|ps|run|logs|commit) bocker_"$1" "${@:2}" ;;
-	*) bocker_help ;;
-=======
-function HELP() {
-sed -n "s/^.*#HELP\\s//p;" < $1 | sed "s/\\\\n/\n\t/g;s/$/\n/;s!BOCKER!${1/!/\\!}!g"
-}
-[[ -z "${1-}" ]] && HELP $0 && exit 0
-case $1 in
-	init) INIT "$2" ;; #HELP Create an image:\nBOCKER init <image_directory>
-	images) IMAGES ;; #HELP List images:\nBOCKER images
-	run) #HELP Create a container:\nBOCKER run <image_id> <command>
-		IMAGE="$2"
-		shift && shift
-		RUN "$IMAGE" "$*"
-		;;
-	ps) PS ;; #HELP List containers:\nBOCKER ps
-	logs) LOGS "$2" ;; #HELP View logs from a container:\nBOCKER logs <container_id>
-	commit) COMMIT "$2" "$3" ;; #HELP Commit a container to the image:\nBOCKER commit <container_id> <image_id>
-	rm)	RM "$2" ;; #HELP Delete an image or container:\nBOCKER rm <image_id or container_id>
-	*) HELP $0 ;; #HELP Display this message:\nBOCKER help
->>>>>>> 3eaea7e4
+	*) bocker_help "$0" ;;
 esac