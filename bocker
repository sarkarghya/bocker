#!/usr/bin/env bash
set -o errexit -o nounset -o pipefail; shopt -s nullglob
btrfs_path='/var/bocker';
function bocker_check() {
btrfs subvolume list "$btrfs_path" | grep -qw "$1" && echo 0 || echo 1
}
function bocker_init() { #HELP Create an image:\nBOCKER init <image_directory>
uuid="img_$(shuf -i 42002-42254 -n 1)"
if [[ -d "$1" ]]; then
	[[ "$(bocker_check "$uuid")" == 0 ]] && bocker_run "$@"
	btrfs subvolume create "$btrfs_path/$uuid" > /dev/null
	cp -rf --reflink=auto "$1"/* "$btrfs_path/$uuid" > /dev/null
	echo "Created: $uuid"
else
	echo "No directory named '$1' exists"
fi
}
function bocker_rm() { #HELP Delete an image or container:\nBOCKER rm <image_id or container_id>
[[ "$(bocker_check "$1")" == 1 ]] && echo "No container named '$1' exists" && exit 1
btrfs subvolume delete "$btrfs_path/$1" > /dev/null
echo "Removed: $1"
}
function bocker_images() { #HELP List images:\nBOCKER images
echo -e "IMAGE_ID"
for img in "$btrfs_path"/img_*; do
	basename "$img"
done
}
function bocker_ps() { #HELP List containers:\nBOCKER ps
echo -e "CONTAINER_ID\t\tCOMMAND"
for ps in "$btrfs_path"/ps_*; do
	ps=$(basename "$ps")
	echo -e "$ps\t\t$(cat "$btrfs_path/$ps/$ps.cmd")"
done
}
function bocker_run() { #HELP Create a container:\nBOCKER run <image_id> <command
uuid="ps_$(shuf -i 42002-42254 -n 1)"
[[ "$(bocker_check "$1")" == 1 ]] && echo "No image named '$1' exists" && exit 1
[[ "$(bocker_check "$uuid")" == 0 ]] && echo "UUID conflict, retrying..." && bocker_run "$@" && return
cmd=${@:2} && ip="$(echo "${uuid: -3}" | sed 's/0//g')" && mac="${uuid: -3:1}:${uuid: -2}"
ip link add dev veth0_"$uuid" type veth peer name veth1_"$uuid"
ip link set dev veth0_"$uuid" up
ip link set veth0_"$uuid" master bridge0
ip netns add netns_"$uuid"
ip link set veth1_"$uuid" netns netns_"$uuid"
ip netns exec netns_"$uuid" ip link set dev lo up
ip netns exec netns_"$uuid" ip link set veth1_"$uuid" address 02:42:ac:11:00"$mac"
ip netns exec netns_"$uuid" ip addr add 10.0.0."$ip"/24 dev veth1_"$uuid"
ip netns exec netns_"$uuid" ip link set dev veth1_"$uuid" up
ip netns exec netns_"$uuid" ip route add default via 10.0.0.1
btrfs subvolume snapshot "$btrfs_path/$1" "$btrfs_path/$uuid" > /dev/null
echo 'nameserver 8.8.8.8' > "$btrfs_path/$uuid"/etc/resolv.conf
echo "$cmd" > "$btrfs_path/$uuid/$uuid.cmd"
ip netns exec netns_"$uuid" "unshare" -fp --mount-proc "chroot" \
	"$btrfs_path/$uuid" /bin/sh -c "/bin/mount -t proc proc /proc && $cmd" \
	2>&1 | tee "$btrfs_path/$uuid/$uuid.log" || true
ip link del dev veth0_"$uuid"
ip netns del netns_"$uuid"
}
<<<<<<< HEAD
=======
function bocker_exec() { #HELP Run bash (default) or comnmands in a container:\nBOCKER exec <container_id> <command
[[ "$(bocker_check "$1")" == 1 ]] && echo "No container named '$1' exists" && exit 1
cmd=${@:2} && CID=$(ps xao ppid,pid,cmd | grep $(ps -u | grep unshare | grep "$1" | awk '{ print $2 }') | grep -v unshare | awk '{ print $2 }') && nsenter --target $CID --mount --uts --ipc --net --pid chroot "$btrfs_path/$1" $cmd
}
>>>>>>> d4b9247f
function bocker_logs() { #HELP View logs from a container:\nBOCKER logs <container_id>
[[ "$(bocker_check "$1")" == 1 ]] && echo "No container named '$1' exists" && exit 1
cat "$btrfs_path/$1/$1.log"
}
function bocker_commit() { #HELP Commit a container to an image:\nBOCKER commit <container_id> <image_id>
[[ "$(bocker_check "$1")" == 1 ]] && echo "No container named '$1' exists" && exit 1
[[ "$(bocker_check "$2")" == 1 ]] && echo "No image named '$1' exists" && exit 1
bocker_rm "$2" && btrfs subvolume snapshot "$btrfs_path/$1" "$btrfs_path/$2" > /dev/null
echo "Created: $2"
}
function bocker_help() { #HELP Display this message:\nBOCKER help
sed -n "s/^.*#HELP\\s//p;" < "$1" | sed "s/\\\\n/\n\t/g;s/$/\n/;s!BOCKER!${1/!/\\!}!g"
}
[[ -z "${1-}" ]] && bocker_help "$0"
case $1 in
<<<<<<< HEAD
	init|rm|images|ps|run|logs|commit) bocker_"$1" "${@:2}" ;;
=======
	init|rm|images|ps|run|exec|logs|commit) bocker_"$1" "${@:2}" ;;
>>>>>>> d4b9247f
	*) bocker_help "$0" ;;
esac<|MERGE_RESOLUTION|>--- conflicted
+++ resolved
@@ -57,13 +57,10 @@
 ip link del dev veth0_"$uuid"
 ip netns del netns_"$uuid"
 }
-<<<<<<< HEAD
-=======
 function bocker_exec() { #HELP Run bash (default) or comnmands in a container:\nBOCKER exec <container_id> <command
 [[ "$(bocker_check "$1")" == 1 ]] && echo "No container named '$1' exists" && exit 1
 cmd=${@:2} && CID=$(ps xao ppid,pid,cmd | grep $(ps -u | grep unshare | grep "$1" | awk '{ print $2 }') | grep -v unshare | awk '{ print $2 }') && nsenter --target $CID --mount --uts --ipc --net --pid chroot "$btrfs_path/$1" $cmd
 }
->>>>>>> d4b9247f
 function bocker_logs() { #HELP View logs from a container:\nBOCKER logs <container_id>
 [[ "$(bocker_check "$1")" == 1 ]] && echo "No container named '$1' exists" && exit 1
 cat "$btrfs_path/$1/$1.log"
@@ -79,10 +76,6 @@
 }
 [[ -z "${1-}" ]] && bocker_help "$0"
 case $1 in
-<<<<<<< HEAD
-	init|rm|images|ps|run|logs|commit) bocker_"$1" "${@:2}" ;;
-=======
 	init|rm|images|ps|run|exec|logs|commit) bocker_"$1" "${@:2}" ;;
->>>>>>> d4b9247f
 	*) bocker_help "$0" ;;
 esac