--- conflicted
+++ resolved
@@ -4,44 +4,31 @@
 function bocker_check() {
 	btrfs subvolume list "$btrfs_path" | grep -qw "$1" && echo 0 || echo 1
 }
-<<<<<<< HEAD
 function bocker_init() { #HELP Create an image from a directory:\nBOCKER init <directory>
-uuid="img_$(shuf -i 42002-42254 -n 1)"
-if [[ -d "$1" ]]; then
-	[[ "$(bocker_check "$uuid")" == 0 ]] && bocker_run "$@"
-	btrfs subvolume create "$btrfs_path/$uuid" > /dev/null
-	cp -rf --reflink=auto "$1"/* "$btrfs_path/$uuid" > /dev/null
-	[[ ! -f "$btrfs_path/$uuid"/img.source ]] && echo "$1" > "$btrfs_path/$uuid"/img.source
-	echo "Created: $uuid"
-else
-	echo "No directory named '$1' exists"
-fi
-=======
-function bocker_init() { #HELP Create an image:\nBOCKER init <image_directory>
 	uuid="img_$(shuf -i 42002-42254 -n 1)"
 	if [[ -d "$1" ]]; then
 		[[ "$(bocker_check "$uuid")" == 0 ]] && bocker_run "$@"
 		btrfs subvolume create "$btrfs_path/$uuid" > /dev/null
 		cp -rf --reflink=auto "$1"/* "$btrfs_path/$uuid" > /dev/null
+		[[ ! -f "$btrfs_path/$uuid"/img.source ]] && echo "$1" > "$btrfs_path/$uuid"/img.source
 		echo "Created: $uuid"
 	else
 		echo "No directory named '$1' exists"
 	fi
->>>>>>> 871a851f
 }
 function bocker_pull() { #HELP Pull an image from Docker Hub:\nBOCKER pull <name> <tag>
-token="$(curl -sL -o /dev/null -D- -H 'X-Docker-Token: true' "https://index.docker.io/v1/repositories/$1/images" | tr -d '\r' | awk -F ': *' '$1 == "X-Docker-Token" { print $2 }')"
-registry='https://registry-1.docker.io/v1'
-id="$(curl -sL -H "Authorization: Token $token" "$registry/repositories/$1/tags/$2" | sed 's/"//g')"
-[[ "${#id}" -ne 64 ]] && echo "No image named '$1:$2' exists" && exit 1
-ancestry="$(curl -sL -H "Authorization: Token $token" "$registry/images/$id/ancestry")"
-IFS=',' && ancestry=(${ancestry//[\[\] \"]/}) && unset IFS; tmp_uuid="$(uuidgen)" && mkdir /tmp/"$tmp_uuid"
-for id in "${ancestry[@]}"; do
-	curl -#L -H "Authorization: Token $token" "$registry/images/$id/layer" -o /tmp/"$tmp_uuid"/layer.tar
-	tar xf /tmp/"$tmp_uuid"/layer.tar -C /tmp/"$tmp_uuid" && rm /tmp/"$tmp_uuid"/layer.tar
-done
-echo "$1:$2" > /tmp/"$tmp_uuid"/img.source
-bocker_init /tmp/"$tmp_uuid" && rm -rf /tmp/"$tmp_uuid"
+	token="$(curl -sL -o /dev/null -D- -H 'X-Docker-Token: true' "https://index.docker.io/v1/repositories/$1/images" | tr -d '\r' | awk -F ': *' '$1 == "X-Docker-Token" { print $2 }')"
+	registry='https://registry-1.docker.io/v1'
+	id="$(curl -sL -H "Authorization: Token $token" "$registry/repositories/$1/tags/$2" | sed 's/"//g')"
+	[[ "${#id}" -ne 64 ]] && echo "No image named '$1:$2' exists" && exit 1
+	ancestry="$(curl -sL -H "Authorization: Token $token" "$registry/images/$id/ancestry")"
+	IFS=',' && ancestry=(${ancestry//[\[\] \"]/}) && unset IFS; tmp_uuid="$(uuidgen)" && mkdir /tmp/"$tmp_uuid"
+	for id in "${ancestry[@]}"; do
+		curl -#L -H "Authorization: Token $token" "$registry/images/$id/layer" -o /tmp/"$tmp_uuid"/layer.tar
+		tar xf /tmp/"$tmp_uuid"/layer.tar -C /tmp/"$tmp_uuid" && rm /tmp/"$tmp_uuid"/layer.tar
+	done
+	echo "$1:$2" > /tmp/"$tmp_uuid"/img.source
+	bocker_init /tmp/"$tmp_uuid" && rm -rf /tmp/"$tmp_uuid"
 }
 function bocker_rm() { #HELP Delete an image or container:\nBOCKER rm <image_id or container_id>
 	[[ "$(bocker_check "$1")" == 1 ]] && echo "No container named '$1' exists" && exit 1
@@ -49,18 +36,11 @@
 	echo "Removed: $1"
 }
 function bocker_images() { #HELP List images:\nBOCKER images
-<<<<<<< HEAD
-echo -e "IMAGE_ID\t\tSOURCE"
-for img in "$btrfs_path"/img_*; do
-	img=$(basename "$img")
-	echo -e "$img\t\t$(cat "$btrfs_path/$img/img.source")"
-done
-=======
-	echo -e "IMAGE_ID"
+	echo -e "IMAGE_ID\t\tSOURCE"
 	for img in "$btrfs_path"/img_*; do
-		basename "$img"
+		img=$(basename "$img")
+		echo -e "$img\t\t$(cat "$btrfs_path/$img/img.source")"
 	done
->>>>>>> 871a851f
 }
 function bocker_ps() { #HELP List containers:\nBOCKER ps
 	echo -e "CONTAINER_ID\t\tCOMMAND"
@@ -69,32 +49,7 @@
 		echo -e "$ps\t\t$(cat "$btrfs_path/$ps/$ps.cmd")"
 	done
 }
-<<<<<<< HEAD
 function bocker_run() { #HELP Create a container:\nBOCKER run <image_id> <command>
-uuid="ps_$(shuf -i 42002-42254 -n 1)"
-[[ "$(bocker_check "$1")" == 1 ]] && echo "No image named '$1' exists" && exit 1
-[[ "$(bocker_check "$uuid")" == 0 ]] && echo "UUID conflict, retrying..." && bocker_run "$@" && return
-cmd=${@:2} && ip="$(echo "${uuid: -3}" | sed 's/0//g')" && mac="${uuid: -3:1}:${uuid: -2}"
-ip link add dev veth0_"$uuid" type veth peer name veth1_"$uuid"
-ip link set dev veth0_"$uuid" up
-ip link set veth0_"$uuid" master bridge0
-ip netns add netns_"$uuid"
-ip link set veth1_"$uuid" netns netns_"$uuid"
-ip netns exec netns_"$uuid" ip link set dev lo up
-ip netns exec netns_"$uuid" ip link set veth1_"$uuid" address 02:42:ac:11:00"$mac"
-ip netns exec netns_"$uuid" ip addr add 10.0.0."$ip"/24 dev veth1_"$uuid"
-ip netns exec netns_"$uuid" ip link set dev veth1_"$uuid" up
-ip netns exec netns_"$uuid" ip route add default via 10.0.0.1
-btrfs subvolume snapshot "$btrfs_path/$1" "$btrfs_path/$uuid" > /dev/null
-echo 'nameserver 8.8.8.8' > "$btrfs_path/$uuid"/etc/resolv.conf
-echo "$cmd" > "$btrfs_path/$uuid/$uuid.cmd"
-ip netns exec netns_"$uuid" "unshare" -fmuip --mount-proc "chroot" \
-	"$btrfs_path/$uuid" /bin/sh -c "/bin/mount -t proc proc /proc && $cmd" \
-	2>&1 | tee "$btrfs_path/$uuid/$uuid.log" || true
-ip link del dev veth0_"$uuid"
-ip netns del netns_"$uuid"
-=======
-function bocker_run() { #HELP Create a container:\nBOCKER run <image_id> <command
 	uuid="ps_$(shuf -i 42002-42254 -n 1)"
 	[[ "$(bocker_check "$1")" == 1 ]] && echo "No image named '$1' exists" && exit 1
 	[[ "$(bocker_check "$uuid")" == 0 ]] && echo "UUID conflict, retrying..." && bocker_run "$@" && return
@@ -112,17 +67,16 @@
 	btrfs subvolume snapshot "$btrfs_path/$1" "$btrfs_path/$uuid" > /dev/null
 	echo 'nameserver 8.8.8.8' > "$btrfs_path/$uuid"/etc/resolv.conf
 	echo "$cmd" > "$btrfs_path/$uuid/$uuid.cmd"
-	ip netns exec netns_"$uuid" "unshare" -fp --mount-proc "chroot" \
+	ip netns exec netns_"$uuid" "unshare" -fmuip --mount-proc "chroot" \
 		"$btrfs_path/$uuid" /bin/sh -c "/bin/mount -t proc proc /proc && $cmd" \
 		2>&1 | tee "$btrfs_path/$uuid/$uuid.log" || true
 	ip link del dev veth0_"$uuid"
 	ip netns del netns_"$uuid"
->>>>>>> 871a851f
 }
 function bocker_exec() { #HELP Execute a command in an existing container:\nBOCKER exec <container_id> <command>
-[[ "$(bocker_check "$1")" == 1 ]] && echo "No container named '$1' exists" && exit 1
-cmd=${@:2} && cid=$(ps xao ppid,pid,cmd | grep "$(ps -u | grep unshare | grep "$1" | awk '{ print $2 }')" | grep -v unshare | awk '{ print $2 }')
-nsenter -t "$cid" -muinp chroot "$btrfs_path/$1" "$cmd"
+	[[ "$(bocker_check "$1")" == 1 ]] && echo "No container named '$1' exists" && exit 1
+	cmd=${@:2} && cid=$(ps xao ppid,pid,cmd | grep "$(ps -u | grep unshare | grep "$1" | awk '{ print $2 }')" | grep -v unshare | awk '{ print $2 }')
+	nsenter -t "$cid" -muinp chroot "$btrfs_path/$1" "$cmd"
 }
 function bocker_logs() { #HELP View logs from a container:\nBOCKER logs <container_id>
 	[[ "$(bocker_check "$1")" == 1 ]] && echo "No container named '$1' exists" && exit 1
